/*
 * Licensed to the Apache Software Foundation (ASF) under one or more
 * contributor license agreements.  See the NOTICE file distributed with
 * this work for additional information regarding copyright ownership.
 * The ASF licenses this file to You under the Apache License, Version 2.0
 * (the "License"); you may not use this file except in compliance with
 * the License.  You may obtain a copy of the License at
 *
 *    http://www.apache.org/licenses/LICENSE-2.0
 *
 * Unless required by applicable law or agreed to in writing, software
 * distributed under the License is distributed on an "AS IS" BASIS,
 * WITHOUT WARRANTIES OR CONDITIONS OF ANY KIND, either express or implied.
 * See the License for the specific language governing permissions and
 * limitations under the License.
 */

package org.apache.spark.ui.jobs

import java.util.Date

import scala.xml.Node
import scala.collection.mutable.HashSet

import org.apache.spark.scheduler.{SchedulingMode, StageInfo, TaskInfo}
import org.apache.spark.ui.UIUtils
import org.apache.spark.util.Utils


/** Page showing list of all ongoing and recently finished stages */
private[spark] class StageTable(val stages: Seq[StageInfo], val parent: JobProgressUI) {

  val listener = parent.listener
  val dateFmt = parent.dateFmt
  val isFairScheduler = listener.sc.getSchedulingMode == SchedulingMode.FAIR

  def toNodeSeq(): Seq[Node] = {
    listener.synchronized {
      stageTable(stageRow, stages)
    }
  }

  /** Special table which merges two header cells. */
  private def stageTable[T](makeRow: T => Seq[Node], rows: Seq[T]): Seq[Node] = {
    <table class="table table-bordered table-striped table-condensed sortable">
      <thead>
        <th>Stage Id</th>
        {if (isFairScheduler) {<th>Pool Name</th>} else {}}
        <th>Description</th>
        <th>Submitted</th>
        <th>Duration</th>
        <th>Tasks: Succeeded/Total</th>
        <th>Shuffle Read</th>
        <th>Shuffle Write</th>
      </thead>
      <tbody>
        {rows.map(r => makeRow(r))}
      </tbody>
    </table>
  }

  private def makeProgressBar(started: Int, completed: Int, failed: String, total: Int): Seq[Node] = {
    val completeWidth = "width: %s%%".format((completed.toDouble/total)*100)
    val startWidth = "width: %s%%".format((started.toDouble/total)*100)

    <div class="progress">
      <span style="text-align:center; position:absolute; width:100%;">
        {completed}/{total} {failed}
      </span>
      <div class="bar bar-completed" style={completeWidth}></div>
      <div class="bar bar-running" style={startWidth}></div>
    </div>
  }


  private def stageRow(s: StageInfo): Seq[Node] = {
    val submissionTime = s.submissionTime match {
      case Some(t) => dateFmt.format(new Date(t))
      case None => "Unknown"
    }

<<<<<<< HEAD
    val shuffleRead = listener.stageIdToShuffleRead.getOrElse(s.stageId, 0L) match {
      case 0 => ""
      case b => Utils.bytesToString(b)
    }
    val shuffleWrite = listener.stageIdToShuffleWrite.getOrElse(s.stageId, 0L) match {
=======
    val shuffleReadSortable = listener.stageToShuffleRead.getOrElse(s.id, 0L)
    val shuffleRead = shuffleReadSortable match {
      case 0 => ""
      case b => Utils.bytesToString(b)
    }

    val shuffleWriteSortable = listener.stageToShuffleWrite.getOrElse(s.id, 0L)
    val shuffleWrite = shuffleWriteSortable match {
>>>>>>> e13da054
      case 0 => ""
      case b => Utils.bytesToString(b)
    }

    val startedTasks = listener.stageIdToTasksActive.getOrElse(s.stageId, HashSet[TaskInfo]()).size
    val completedTasks = listener.stageIdToTasksComplete.getOrElse(s.stageId, 0)
    val failedTasks = listener.stageIdToTasksFailed.getOrElse(s.stageId, 0) match {
        case f if f > 0 => "(%s failed)".format(f)
        case _ => ""
    }
    val totalTasks = s.numTasks

    val poolName = listener.stageIdToPool.get(s.stageId)

    val nameLink =
      <a href={"%s/stages/stage?id=%s".format(UIUtils.prependBaseUri(),s.stageId)}>{s.name}</a>
    val description = listener.stageIdToDescription.get(s.stageId)
      .map(d => <div><em>{d}</em></div><div>{nameLink}</div>).getOrElse(nameLink)
    val finishTime = s.completionTime.getOrElse(System.currentTimeMillis())
    val duration =  s.submissionTime.map(t => finishTime - t)

    <tr>
      <td>{s.stageId}</td>
      {if (isFairScheduler) {
        <td><a href={"%s/stages/pool?poolname=%s".format(UIUtils.prependBaseUri(),poolName.get)}>
          {poolName.get}</a></td>}
      }
      <td>{description}</td>
      <td valign="middle">{submissionTime}</td>
      <td sorttable_customkey={duration.getOrElse(-1).toString}>
        {duration.map(d => parent.formatDuration(d)).getOrElse("Unknown")}
      </td>
      <td class="progress-cell">
        {makeProgressBar(startedTasks, completedTasks, failedTasks, totalTasks)}
      </td>
      <td sorttable_customekey={shuffleReadSortable.toString}>{shuffleRead}</td>
      <td sorttable_customekey={shuffleWriteSortable.toString}>{shuffleWrite}</td>
    </tr>
  }
}<|MERGE_RESOLUTION|>--- conflicted
+++ resolved
@@ -79,22 +79,14 @@
       case None => "Unknown"
     }
 
-<<<<<<< HEAD
-    val shuffleRead = listener.stageIdToShuffleRead.getOrElse(s.stageId, 0L) match {
-      case 0 => ""
-      case b => Utils.bytesToString(b)
-    }
-    val shuffleWrite = listener.stageIdToShuffleWrite.getOrElse(s.stageId, 0L) match {
-=======
-    val shuffleReadSortable = listener.stageToShuffleRead.getOrElse(s.id, 0L)
+    val shuffleReadSortable = listener.stageIdToShuffleRead.getOrElse(s.stageId, 0L)
     val shuffleRead = shuffleReadSortable match {
       case 0 => ""
       case b => Utils.bytesToString(b)
     }
 
-    val shuffleWriteSortable = listener.stageToShuffleWrite.getOrElse(s.id, 0L)
+    val shuffleWriteSortable = listener.stageIdToShuffleWrite.getOrElse(s.stageId, 0L)
     val shuffleWrite = shuffleWriteSortable match {
->>>>>>> e13da054
       case 0 => ""
       case b => Utils.bytesToString(b)
     }
