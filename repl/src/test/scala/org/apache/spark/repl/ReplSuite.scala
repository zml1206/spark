--- conflicted
+++ resolved
@@ -49,9 +49,6 @@
       "Interpreter output contained '" + message + "':\n" + output)
   }
 
-<<<<<<< HEAD
-  test("simple foreach with accumulator") {
-=======
   test("propagation of local properties") {
     // A mock ILoop that doesn't install the SIGINT handler.
     class ILoop(out: PrintWriter) extends SparkILoop(None, out, None) {
@@ -82,7 +79,6 @@
   }
 
   test ("simple foreach with accumulator") {
->>>>>>> 2054c61a
     val output = runInterpreter("local", """
                                            |val accum = sc.accumulator(0)
                                            |sc.parallelize(1 to 10).foreach(x => accum += x)
